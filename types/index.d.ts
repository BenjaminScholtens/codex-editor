import { Dictionary } from "codex-types";
import * as vscode from "vscode";
import { ScriptureTSV } from "./TsvTypes";
interface ChatMessage {
    role: "system" | "user" | "assistant";
    content: string;
}

interface ChatMessageWithContext extends ChatMessage {
    context?: any; // FixMe: discuss what context could be. Cound it be a link to a note?
    createdAt: string;
}

interface FrontEndMessage {
    command: {
        name: string; // use enum
        data?: any; // define based on enum
    };
}
type CommentThread = vscode.CommentThread;

interface ChatMessageThread {
    id: string;
    messages: ChatMessageWithContext[];
    collapsibleState: number;
    canReply: boolean;
    threadTitle?: string;
    deleted: boolean;
    createdAt: string;
}

interface NotebookCommentThread {
    id: string;
    uri?: string;
    verseRef: string;
    comments: {
        id: number;
        body: string;
        mode: number;
        contextValue: "canDelete";
        deleted: boolean;
        author: {
            name: string;
        };
    }[];
    collapsibleState: number;
    canReply: boolean;
    threadTitle?: string;
    deleted: boolean;
}

interface VerseRefGlobalState {
    verseRef: string;
    uri: string;
}
interface ScriptureContent extends vscode.NotebookData {
    metadata: {
        data?: {
            chapter: string;
        };
        type?: "chapter-heading";
    };
}
type NotebookCellKind = vscode.NotebookCellKind;

type CommentPostMessages =
    | { command: "commentsFromWorkspace"; content: string }
    | { command: "reload"; data: VerseRefGlobalState }
    | { command: "updateCommentThread"; commentThread: NotebookCommentThread }
    | { command: "deleteCommentThread"; commentThreadId: string }
    | {
          command: "deleteComment";
          args: { commentId: number; commentThreadId: string };
      }
    | { command: "getCurrentVerseRef" }
    | { command: "fetchComments" };

interface SelectedTextDataWithContext {
    selection: string;
    completeLineContent: string | null;
    vrefAtStartOfLine: string | null;
    selectedText: string | null;
    verseNotes: string | null;
    verseGraphData: any;
}

type ChatPostMessages =
    | { command: "threadsFromWorkspace"; content: ChatMessageThread[] }
    | { command: "response"; finished: boolean; text: string }
    | { command: "reload" }
    | { command: "select"; textDataWithContext: SelectedTextDataWithContext }
    | { command: "fetch"; messages: string }
    | { command: "notifyUserError"; message: string }
    | {
          command: "updateMessageThread";
          messages: ChatMessageWithContext[];
          threadId: string;
          threadTitle?: string;
      }
    | { command: "deleteThread"; threadId: string }
    | { command: "fetchThread" }
    | { command: "abort-fetch" }
    | { command: "openSettings" }
    | { command: "openContextItem"; text: string }
    | { command: "verseGraphData"; data: string[] };

type DictionaryPostMessages =
    | { command: "sendData"; data: Dictionary }
    | { command: "webviewTellsProviderToUpdateData"; data: Dictionary }
    | { command: "webviewAsksProviderToConfirmRemove"; count: number }
    | { command: "updateEntryCount"; count: number }
    | { command: "updateFrequentWords"; words: string[] }
    | {
<<<<<<< HEAD
        command: "updateWordFrequencies";
        wordFrequencies: { [key: string]: number };
    }
    | { command: "updateDictionary"; content: Dictionary }
    | { command: "updateData"; data: Dictionary }
    | { command: "confirmRemove"; count: number }
    | { command: "removeConfirmed" }
=======
          command: "updateWordFrequencies";
          wordFrequencies: { [key: string]: number };
      }
    | { command: "updateDictionary"; content: Dictionary };
>>>>>>> 4b9422ff

type DictionaryReceiveMessages =
    | { command: "providerTellsWebviewRemoveConfirmed" }
    | { command: "providerTellsWebviewToUpdateData"; data: Dictionary };

type DictionarySidePanelPostMessages =
    | { command: "updateData"; data: Dictionary }
    | { command: "showDictionaryTable" }
    | { command: "refreshWordFrequency" }
    | { command: "addFrequentWordsToDictionary"; words: string[] };

type TranslationNotePostMessages =
    | { command: "update"; data: ScriptureTSV }
    | { command: "changeRef"; data: VerseRefGlobalState };

type ScripturePostMessages =
    | { command: "sendScriptureData"; data: ScriptureContent }
    | { command: "fetchScriptureData" };

type OBSRef = {
    storyId: string;
    paragraph: string;
};

type DictionaryEntry = {
    id: string;
    headWord: string;
    hash: string;
};

type SpellCheckResult = {
    word: string;
    corrections: string[];
};

type SpellCheckFunction = (word: string) => SpellCheckResult;

type SpellCheckDiagnostic = {
    range: vscode.Range;
    message: string;
    severity: vscode.DiagnosticSeverity;
    source: string;
};

type MiniSearchVerseResult = {
    book: string;
    chapter: string;
    content: string;
    id: string;
    isSourceBible: boolean;
    line: number;
    match: { [key: string]: string[] };
    queryTerms: string[];
    score: number;
    terms: string[];
    uri: string;
    vref: string;
};

type MinimalVerseResult = {
    vref: string;
    content: string;
    uri: string;
    line: number;
};

type TranslationPair = {
    vref: string;
    sourceVerse: MinimalVerseResult;
    targetVerse: MinimalVerseResult;
};

type SourceVerseVersions = {
    vref: string;
    content: string;
    versions: string[];
};
type EditorVerseContent = {
    verseMarkers: string[];
    content: string;
    verseIndex: number;
};

type EditorPostMessages =
    | { command: "spellCheck"; content: EditorVerseContent }
    | { command: "addWord"; text: string }
    | { command: "saveHtml"; content: EditorVerseContent }
    | {
          command: "updateMetadataWithUnsavedChanges";
          content: EditorVerseContent;
      }
    | { command: "getContent" }
    | {
          command: "setCurrentIdToGlobalState";
          content: { currentLineId: string };
      }
    | { command: "llmCompletion"; content: { currentLineId: string } };

type CustomNotebook = vscode.NotebookCellData & {
    language: string;
};

type CustomNotebookData = {
    metadata: vscode.NotebookData["metadata"] & {
        id: string;
    };
    cells: CustomNotebook[];
};
export enum CodexCellTypes {
    VERSE = "verse",
    PARATEXT = "paratext",
}
export interface CellContent {
    verseMarkers: string[];
    verseContent: string;
    cellType: CodexCellTypes;
}
export enum MainChatLanguage {
    English = "English",
    Tamil = "தமிழ் (Tamil)",
    Telugu = "తెలుగు (Telugu)",
    Kannada = "ಕನ್ನಡ (Kannada)",
    Hindi = "हिन्दी (Hindi)",
    Gujarati = "ગુજરાતી (Gujarati)",
    Spanish = "Español (Spanish)",
    French = "Français (French)",
    German = "Deutsch (German)",
    Italian = "Italiano (Italian)",
    Dutch = "Nederlands (Dutch)",
    Portuguese = "Português (Portuguese)",
    Russian = "Русский (Russian)",
    Chinese = "中文 (Chinese)",
    Japanese = "日本語 (Japanese)",
    Korean = "한국어 (Korean)",
    Arabic = "العربية (Arabic)",
    Turkish = "Türkçe (Turkish)",
    Vietnamese = "Tiếng Việt (Vietnamese)",
    Thai = "ไทย (Thai)",
    Indonesian = "Bahasa Indonesia (Indonesian)",
    Malay = "Bahasa Melayu (Malay)",
    Filipino = "Filipino (Filipino)",
    Bengali = "বাংলা (Bengali)",
    Punjabi = "ਪੰਜਾਬੀ (Punjabi)",
    Marathi = "मराठी (Marathi)",
    Odia = "ଓଡ଼ିଆ (Odia)",
    Kiswahili = "Swahili (Kiswahili)",
    Urdu = "اردو (Urdu)",
    Persian = "فارسی (Persian)",
    Hausa = "Hausa",
    Amharic = "አማርኛ (Amharic)",
    Javanese = "ꦧꦱꦗꦮ (Javanese)",
    Burmese = "မြန်မာဘာသာ (Burmese)",
    Swedish = "Svenska (Swedish)",
    Norwegian = "Norsk (Norwegian)",
    Finnish = "Suomi (Finnish)",
    Danish = "Dansk (Danish)",
    Hebrew = "עברית (Hebrew)",
    Ukrainian = "Українська (Ukrainian)",
    Polish = "Polski (Polish)",
    Romanian = "Română (Romanian)",
    Czech = "Čeština (Czech)",
    Hungarian = "Magyar (Hungarian)",
    Greek = "Ελληνικά (Greek)",
    Serbian = "Српски (Serbian)",
    Croatian = "Hrvatski (Croatian)",
    Bulgarian = "Български (Bulgarian)",
    Slovak = "Slovenčina (Slovak)",
    Malayalam = "മലയാളം (Malayalam)",
    Sinhala = "සිංහල (Sinhala)",
    Khmer = "ភាសាខ្មែរ (Khmer)",
    Lao = "ພາສາລາວ (Lao)",
}<|MERGE_RESOLUTION|>--- conflicted
+++ resolved
@@ -111,20 +111,10 @@
     | { command: "updateEntryCount"; count: number }
     | { command: "updateFrequentWords"; words: string[] }
     | {
-<<<<<<< HEAD
-        command: "updateWordFrequencies";
-        wordFrequencies: { [key: string]: number };
-    }
-    | { command: "updateDictionary"; content: Dictionary }
-    | { command: "updateData"; data: Dictionary }
-    | { command: "confirmRemove"; count: number }
-    | { command: "removeConfirmed" }
-=======
           command: "updateWordFrequencies";
           wordFrequencies: { [key: string]: number };
       }
     | { command: "updateDictionary"; content: Dictionary };
->>>>>>> 4b9422ff
 
 type DictionaryReceiveMessages =
     | { command: "providerTellsWebviewRemoveConfirmed" }
