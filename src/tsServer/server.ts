--- conflicted
+++ resolved
@@ -10,48 +10,6 @@
     PublishDiagnosticsParams,
     CompletionContext,
     Connection,
-<<<<<<< HEAD
-} from "vscode-languageserver/node";
-import { TextDocument } from "vscode-languageserver-textdocument";
-import {
-    SpellChecker,
-    SpellCheckDiagnosticsProvider,
-    SpellCheckCodeActionProvider,
-    SpellCheckCompletionItemProvider,
-} from "./spellCheck";
-import { WordSuggestionProvider } from "./forecasting";
-import { URI } from "vscode-uri";
-import * as fs from "fs";
-import * as path from "path";
-
-class SpellCheckDatabase {
-    private dbPath: string;
-
-    constructor(workspaceFolder: string) {
-        this.dbPath = path.join(workspaceFolder, "spellcheck.db");
-    }
-
-    async loadWords(): Promise<Set<string>> {
-        try {
-            const data = await fs.promises.readFile(this.dbPath, "utf-8");
-            return new Set(
-                data.split("\n").filter((word) => word.trim() !== ""),
-            );
-        } catch (error) {
-            console.error("Error loading spellcheck database:", error);
-            return new Set();
-        }
-    }
-
-    async addWord(word: string): Promise<void> {
-        try {
-            await fs.promises.appendFile(this.dbPath, word + "\n");
-        } catch (error) {
-            console.error("Error adding word to spellcheck database:", error);
-        }
-    }
-}
-=======
     Hover,
     DocumentSymbol
 } from 'vscode-languageserver/node';
@@ -59,7 +17,6 @@
 import { SpellChecker, SpellCheckDiagnosticsProvider, SpellCheckCodeActionProvider, SpellCheckCompletionItemProvider } from './spellCheck';
 import { WordSuggestionProvider } from './forecasting';
 import { URI } from 'vscode-uri';
->>>>>>> 0728d62f
 
 const connection = createConnection(ProposedFeatures.all);
 const documents = new TextDocuments(TextDocument);
@@ -69,7 +26,6 @@
 let codeActionProvider: SpellCheckCodeActionProvider;
 let completionItemProvider: SpellCheckCompletionItemProvider;
 let wordSuggestionProvider: WordSuggestionProvider;
-let spellCheckDb: SpellCheckDatabase;
 
 connection.onInitialize((params: InitializeParams) => {
     const workspaceFolder = params.workspaceFolders?.[0].uri;
@@ -83,15 +39,10 @@
 
     if (workspaceFolder) {
         const fsPath = URI.parse(workspaceFolder).fsPath;
-        console.log(
-            `Creating WordSuggestionProvider with workspace folder: ${fsPath}`,
-        );
+        console.log(`Creating WordSuggestionProvider with workspace folder: ${fsPath}`);
         wordSuggestionProvider = new WordSuggestionProvider(fsPath);
-        spellCheckDb = new SpellCheckDatabase(fsPath);
     } else {
-        console.warn(
-            "No workspace folder provided. WordSuggestionProvider not initialized.",
-        );
+        console.warn('No workspace folder provided. WordSuggestionProvider not initialized.');
     }
 
     const result: InitializeResult = {
@@ -99,23 +50,20 @@
             textDocumentSync: TextDocumentSyncKind.Incremental,
             completionProvider: {
                 resolveProvider: false,
-                triggerCharacters: [" "],
+                triggerCharacters: [' ']
             },
             codeActionProvider: true,
             hoverProvider: true,
             documentSymbolProvider: true,
             executeCommandProvider: {
-                commands: [
-                    "spellcheck.addToDictionary",
-                    "server.getSimilarWords",
-                ],
-            },
-        },
+                commands: ['spellcheck.addToDictionary', 'server.getSimilarWords']
+            }
+        }
     };
     return result;
 });
 
-documents.onDidChangeContent((change) => {
+documents.onDidChangeContent(change => {
     const diagnostics = diagnosticsProvider.updateDiagnostics(change.document);
     connection.sendDiagnostics({ uri: change.document.uri, diagnostics });
 });
@@ -125,28 +73,25 @@
     if (!document) return [];
 
     // Create a dummy CancellationToken since we don't have one in this context
-    const dummyToken = {
-        isCancellationRequested: false,
-        onCancellationRequested: () => ({ dispose: () => {} }),
-    };
+    const dummyToken = { isCancellationRequested: false, onCancellationRequested: () => ({ dispose: () => { } }) };
 
     // Create a default CompletionContext
     const defaultContext: CompletionContext = {
         triggerKind: 1, // Invoked
-        triggerCharacter: undefined,
+        triggerCharacter: undefined
     };
 
     const spellCheckSuggestions = completionItemProvider.provideCompletionItems(
         document,
         params.position,
         dummyToken,
-        defaultContext,
+        defaultContext
     );
     const wordSuggestions = wordSuggestionProvider.provideCompletionItems(
         document,
         params.position,
         dummyToken,
-        defaultContext,
+        defaultContext
     );
     return [...spellCheckSuggestions, ...wordSuggestions];
 });
@@ -155,79 +100,44 @@
     const document = documents.get(params.textDocument.uri);
     if (!document) return [];
 
-    return codeActionProvider.provideCodeActions(
-        document,
-        params.range,
-        params.context,
-    );
+    return codeActionProvider.provideCodeActions(document, params.range, params.context);
 });
 
 // TODO: Implement other handlers (hover, document symbols, etc.)
 
 // Add this new handler
 connection.onExecuteCommand(async (params) => {
-    console.log("Received execute command:", params.command);
+    console.log('Received execute command:', params.command);
 
-    if (params.command === "spellcheck.addToDictionary" && params.arguments) {
+    if (params.command === 'spellcheck.addToDictionary' && params.arguments) {
         const word = params.arguments[0];
         await spellChecker.addToDictionary(word);
         // Notify the client that the dictionary has been updated
-        connection.sendNotification("spellcheck/dictionaryUpdated");
+        connection.sendNotification('spellcheck/dictionaryUpdated');
     }
 
-    if (params.command === "server.getSimilarWords") {
-        console.log("Handling server.getSimilarWords command");
+
+    if (params.command === 'server.getSimilarWords') {
+        console.log('Handling server.getSimilarWords command');
         const [word] = params.arguments || [];
-        if (typeof word === "string") {
+        if (typeof word === 'string') {
             try {
                 console.log(`Getting similar words for: ${word}`);
-                const similarWords =
-                    wordSuggestionProvider.getSimilarWords(word);
-                console.log("Similar words:", similarWords);
+                const similarWords = wordSuggestionProvider.getSimilarWords(word);
+                console.log('Similar words:', similarWords);
                 return similarWords;
             } catch (error) {
-                console.error("Error getting similar words:", error);
+                console.error('Error getting similar words:', error);
                 return [];
             }
         } else {
-            console.error("Invalid arguments for server.getSimilarWords");
+            console.error('Invalid arguments for server.getSimilarWords');
             return [];
         }
     }
     // ... other command handlers ...
 });
 
-<<<<<<< HEAD
-connection.onRequest("spellcheck/check", async (params: { text: string }) => {
-    const words = params.text.split(/\s+/);
-    const matches = words
-        .map((word, index) => {
-            const spellCheckResult = spellChecker.spellCheck(word);
-            const offset = params.text.indexOf(word);
-
-            if (spellCheckResult.corrections.length > 0) {
-                return {
-                    id: `UNKNOWN_WORD_${index}`,
-                    text: word,
-                    replacements: spellCheckResult.corrections.map(
-                        (correction) => ({ value: correction }),
-                    ),
-                    offset: offset,
-                    length: word.length,
-                };
-            }
-            return null;
-        })
-        .filter((match) => match !== null);
-
-    return matches;
-});
-
-connection.onRequest("spellcheck/addWord", async (params: { word: string }) => {
-    console.log("Received addWord request:", params.word);
-    await spellCheckDb.addWord(params.word.toLowerCase());
-    return { success: true };
-=======
 connection.onHover((params: TextDocumentPositionParams): Hover | null => {
     // For now, return null to indicate no hover information
     return null;
@@ -236,7 +146,6 @@
 connection.onDocumentSymbol((params): DocumentSymbol[] => {
     // For now, return an empty array to indicate no document symbols
     return [];
->>>>>>> 0728d62f
 });
 
 documents.listen(connection);
