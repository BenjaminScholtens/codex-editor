import * as vscode from "vscode";
import { getProjectMetadata, getWorkSpaceFolder } from "../utils";
import { LanguageProjectStatus } from "codex-types";
import * as path from "path";
import { createProjectCommentFiles, createProjectNotebooks } from "../utils/codexNotebookUtils";
import {
    EbibleCorpusMetadata,
    downloadEBibleText,
    ensureVrefList,
    getEBCorpusMetadataByLanguageCode,
} from "../utils/ebibleCorpusUtils";
import { vrefData } from "../utils/verseRefUtils/verseData";

export async function downloadBible(
    languageType: "source" | "target"
): Promise<string | undefined> {
    const projectMetadata = await getProjectMetadata();
    let languageCode = projectMetadata?.languages?.find(
        (language) =>
            language.projectStatus ===
            (languageType === "source"
                ? LanguageProjectStatus.SOURCE
                : LanguageProjectStatus.TARGET)
    )?.tag;

    if (!languageCode) {
        vscode.window.showErrorMessage(
            `No ${languageType} language specified in project metadata.`
        );
        languageCode = "";
    }

    let ebibleCorpusMetadata: EbibleCorpusMetadata[] =
        getEBCorpusMetadataByLanguageCode(languageCode);
    if (ebibleCorpusMetadata.length === 0) {
        vscode.window.showInformationMessage(
            `No text bibles found for ${languageCode} in the eBible corpus.`
        );
        ebibleCorpusMetadata = getEBCorpusMetadataByLanguageCode(""); // Get all bibles if no language is specified
    }

    // Create quick pick items with a 'See more languages' option
    const getQuickPickItems = (ebibleCorpusMetadata: EbibleCorpusMetadata[]) => [
        ...ebibleCorpusMetadata.map((corpus) => ({
            label: corpus.file,
            description: `Download ${corpus.file}`,
            corpus: corpus, // Add the full corpus metadata to the item
        })),
        {
            label: "See more languages",
            description: "Reload eBible metadata for all languages",
            corpus: null, // No corpus for this option
        },
    ];

    let selectedItem: (vscode.QuickPickItem & { corpus: EbibleCorpusMetadata | null }) | undefined;
    let items = getQuickPickItems(ebibleCorpusMetadata);

    let shouldContinue = true;
    while (shouldContinue) {
        selectedItem = await vscode.window.showQuickPick(items, {
            placeHolder: `Select a ${languageType} text bible to download`,
        });

        if (!selectedItem) {
            vscode.window.showErrorMessage("No text bible selected.");
            return;
        }

        if (selectedItem.label === "See more languages") {
            // Reload eBible metadata for all languages
            ebibleCorpusMetadata = getEBCorpusMetadataByLanguageCode(""); // Get all bibles
            items = getQuickPickItems(ebibleCorpusMetadata);
            vscode.window.showInformationMessage("Reloaded eBible metadata for all languages.");
        } else {
            // If we reach here, a bible was selected
            shouldContinue = false;
        }
    }

    if (selectedItem && selectedItem.corpus) {
        const workspaceRoot = vscode.workspace.workspaceFolders?.[0].uri.fsPath;
        if (workspaceRoot) {
            await handleBibleDownload(selectedItem.corpus, workspaceRoot, languageType);
            return selectedItem.corpus.file;
        }
    }

    return undefined;
}

async function handleBibleDownload(
    corpusMetadata: EbibleCorpusMetadata,
    workspaceRoot: string,
    languageType: string
) {
    const vrefPath = await ensureVrefList(workspaceRoot);

    const bibleTextPath = path.join(
        workspaceRoot,
        ".project",
        languageType === "source" ? "sourceTextBibles" : "targetTextBibles",
        corpusMetadata.file
    );
    const bibleTextPathUri = vscode.Uri.file(bibleTextPath);
    try {
        console.log("Checking if bible text exists");
        await vscode.workspace.fs.stat(bibleTextPathUri);
        vscode.window.showInformationMessage(`Bible text ${corpusMetadata.file} already exists.`);
    } catch {
        await downloadEBibleText(corpusMetadata, workspaceRoot);
        vscode.window.showInformationMessage(
            `Bible text for ${corpusMetadata.lang} downloaded successfully.`
        );
    }

    // Read the vref.txt file and the newly downloaded bible text file
    const vrefFilePath = vscode.Uri.file(vrefPath);
    const vrefFileData = await vscode.workspace.fs.readFile(vrefFilePath);
    const vrefLines = new TextDecoder("utf-8").decode(vrefFileData).split(/\r?\n/);

    const bibleTextData = await vscode.workspace.fs.readFile(bibleTextPathUri);
    const bibleLines = new TextDecoder("utf-8").decode(bibleTextData).split(/\r?\n/);

    // Instead of zipping, we'll create a new structure
    const bibleData: any = {
        cells: [],
        metadata: {
            data: {
                corpusMarker: undefined, // We'll set this later
            },
            navigation: [],
        },
    };

    let currentChapter = "";
    let chapterCellId = "";
    let testament: "OT" | "NT" | undefined;

    vrefLines.forEach((vrefLine, index) => {
        const bibleText = bibleLines[index] || "";
        if (bibleText.trim() !== "") {
            const [book, chapterVerse] = vrefLine.split(" ");
            const [chapter, verse] = chapterVerse.split(":");

            if (!testament && vrefData[book]) {
                testament = vrefData[book].testament as "OT" | "NT";
            }

            if (chapter !== currentChapter) {
                currentChapter = chapter;
                chapterCellId = `${book} ${chapter}:1:${Math.random().toString(36).substr(2, 11)}`;
                bibleData.cells.push({
                    kind: 2,
                    language: "paratext",
                    value: `<h1>Chapter ${chapter}</h1>`,
                    metadata: {
                        type: "paratext",
                        id: chapterCellId,
                    },
                });
                bibleData.metadata.navigation.push({
                    cellId: chapterCellId,
                    children: [],
                    label: `Chapter ${chapter}`,
                });
            }

            bibleData.cells.push({
                kind: 2,
                language: "scripture",
                value: bibleText,
                metadata: {
                    type: "text",
                    id: vrefLine,
                    data: {},
                },
            });
        }
    });

    // Write the new structure to a .bible file
    const fileNameWithoutExtension = corpusMetadata.file.includes(".")
        ? corpusMetadata.file.split(".")[0]
        : corpusMetadata.file;

    const bibleFilePath = path.join(
        workspaceRoot,
        ".project",
        languageType === "source" ? "sourceTextBibles" : "targetTextBibles",
        `${fileNameWithoutExtension}.bible`
    );
    const bibleFileUri = vscode.Uri.file(bibleFilePath);
    await vscode.workspace.fs.writeFile(
        bibleFileUri,
        new TextEncoder().encode(JSON.stringify(bibleData, null, 2))
    );

    vscode.window.showInformationMessage(`.bible file created successfully at ${bibleFilePath}`);
}

export async function setTargetFont() {
    const projectMetadata = await getProjectMetadata();
    const targetLanguageCode = projectMetadata?.languages?.find(
        (language) => language.projectStatus === LanguageProjectStatus.TARGET
    )?.tag;
    if (targetLanguageCode) {
        const fontApiUrl = `https://lff.api.languagetechnology.org/lang/${targetLanguageCode}`;
        const fontApiResponse = await fetch(fontApiUrl);
        const fontApiData = (await fontApiResponse.json()) as {
            defaultfamily: string[];
            families: {
                [key: string]: {
                    defaults: { ttf: string };
                    files: { [key: string]: { url: string } };
                };
            };
        };
        const defaultFontFamily = fontApiData.defaultfamily[0];
        const fontFile = fontApiData.families[defaultFontFamily].defaults.ttf;
        const fontFileRemoteUrl = fontApiData.families[defaultFontFamily].files[fontFile].url;
        const workspaceRoot = vscode.workspace.workspaceFolders?.[0].uri.fsPath;
        if (workspaceRoot) {
            const fontFilePath = path.join(workspaceRoot, ".project", "fonts", fontFile);
            const fontFilePathUri = vscode.Uri.file(fontFilePath);
            try {
                await vscode.workspace.fs.stat(fontFilePathUri);
            } catch {
                const fontFileResponse = await fetch(fontFileRemoteUrl);
                const fontFileBuffer = await fontFileResponse.arrayBuffer();
                await vscode.workspace.fs.createDirectory(
                    vscode.Uri.file(path.dirname(fontFilePath))
                );
                await vscode.workspace.fs.writeFile(
                    fontFilePathUri,
                    new Uint8Array(fontFileBuffer)
                );
            }
        }
        const config = vscode.workspace.getConfiguration();
        const fallbackFont = "serif";
        // config.update(
        //     "editor.fontFamily",
        //     fallbackFont,
        //     vscode.ConfigurationTarget.Workspace,
        // );
        config.update(
            "editor.fontFamily",
            `${defaultFontFamily} ${fallbackFont}`,
            vscode.ConfigurationTarget.Workspace
        );
        vscode.window.showInformationMessage(
            `Font set to ${defaultFontFamily} with fallback to ${fallbackFont}`
        );
    }
}
enum ConfirmationOptions {
    Yes = "Yes",
    No = "No",
    NotNeeded = "Not-Needed",
}

// export async function setSourceAndTargetLanguage() {
//   const workspaceFolder = vscode.workspace.workspaceFolders
//     ? vscode.workspace.workspaceFolders[0]
//     : undefined;
//   if (!workspaceFolder) {
//     console.error(
//       "No workspace folder found. Please open a folder to store your project in."
//     );
//     return;
//   }

//   vscode.window.showInformationMessage("Initializing new project...");
//   try {
//     const projectDetails = await promptForProjectDetails();
//     if (projectDetails) {
//       const newProject = await initializeProjectMetadata(projectDetails);
//       vscode.window.showInformationMessage(
//         `New project initialized: ${newProject?.meta.generator.userName}'s ${newProject?.meta.category}`
//       );
//     } else {
//       vscode.window.showInformationMessage("Project initialization cancelled.");
//     }
//   } catch (error) {
//     vscode.window.showErrorMessage(
//       `Failed to initialize new project: ${error}`
//     );
//   }
//   await vscode.commands.executeCommand(
//     "codex-project-manager.setEditorFontToTargetLanguage"
//   );
//   await vscode.commands.executeCommand(
//     "codex-project-manager.downloadSourceTextBibles"
//   );
// }
// export async function setSourceLanguage() {
//   const workspaceFolder = vscode.workspace.workspaceFolders
//     ? vscode.workspace.workspaceFolders[0]
//     : undefined;
//   if (!workspaceFolder) {
//     vscode.window.showErrorMessage(
//       "No workspace folder found. Please open a folder to store your project in."
//     );
//     return;
//   }

//   try {
//     const projectDetails = await promptForSourceLanguage();
//     if (projectDetails) {
//       const newProject = await initializeProjectMetadata(projectDetails);
//       vscode.window.showInformationMessage(
//         `New project initialized: ${newProject?.meta.generator.userName}'s ${newProject?.meta.category}`
//       );
//     } else {
//       vscode.window.showInformationMessage("Project initialization cancelled.");
//     }
//   } catch (error) {
//     vscode.window.showErrorMessage(
//       `Failed to initialize new project: ${error}`
//     );
//   }
//   await vscode.commands.executeCommand(
//     "codex-project-manager.setEditorFontToTargetLanguage"
//   );
//   await vscode.commands.executeCommand(
//     "codex-project-manager.downloadSourceTextBibles"
//   );
// }

export async function initializeProject(shouldImportUSFM: boolean) {
    const workspaceFolder = vscode.workspace.workspaceFolders
        ? vscode.workspace.workspaceFolders[0]
        : undefined;
    if (!workspaceFolder) {
        vscode.window.showErrorMessage(
            "No workspace folder found. Please open a folder to store your project in."
        );
        return;
    }

    vscode.window.withProgress(
        {
            location: vscode.ProgressLocation.Notification,
            title: "Initializing new project...",
            cancellable: false,
        },
        async (progress) => {
            progress.report({ increment: 0, message: "Starting initialization..." });

            try {
                const projectFilePath = vscode.Uri.joinPath(workspaceFolder.uri, "metadata.json");
                const fileData = await vscode.workspace.fs.readFile(projectFilePath);
                const metadata = JSON.parse(fileData.toString());
                const projectScope = metadata?.type?.flavorType?.currentScope;
                if (!projectScope) {
                    vscode.window.showErrorMessage(
                        "Failed to initialize new project: project scope not found."
                    );
                    return;
                }
                const books = Object.keys(projectScope);

                const codexFiles = await vscode.workspace.findFiles("**/*.codex");
                let overwriteSelection = ConfirmationOptions.NotNeeded;

                if (codexFiles.length > 0) {
                    const userChoice = await vscode.window.showWarningMessage(
                        "Do you want to overwrite existing .codex project files?",
                        { modal: true },
                        ConfirmationOptions.Yes,
                        ConfirmationOptions.No
                    );
                    overwriteSelection =
                        userChoice === ConfirmationOptions.Yes
                            ? ConfirmationOptions.Yes
                            : ConfirmationOptions.No;
                }

                switch (overwriteSelection) {
                    case ConfirmationOptions.NotNeeded:
                        vscode.window.showInformationMessage("Creating Codex Project.");
                        break;
                    case ConfirmationOptions.Yes:
                        vscode.window.showInformationMessage(
                            "Creating Codex Project with overwrite."
                        );
                        break;
                    default:
                        vscode.window.showInformationMessage(
                            "Creating Codex Project without overwrite."
                        );
                        break;
                }

                progress.report({ increment: 50, message: "Setting up GitHub repository..." });
                try {
                    const gitExtension = vscode.extensions.getExtension("vscode.git");
                    if (gitExtension) {
                        await gitExtension.activate();
                        const workspaceFolders = vscode.workspace.workspaceFolders;
                        if (workspaceFolders && workspaceFolders.length > 0) {
                            const rootPath = workspaceFolders[0].uri.fsPath;
                            await vscode.commands.executeCommand("git.init", rootPath);
                            vscode.window.showInformationMessage(
                                "GitHub repository initialized successfully"
                            );
                        } else {
                            vscode.window.showErrorMessage(
                                "No workspace folder found to initialize the GitHub repository."
                            );
                        }
                    } else {
                        vscode.window.showErrorMessage("Git extension is not available.");
                    }
                } catch (error) {
                    vscode.window.showErrorMessage(
                        `Failed to initialize new GitHub repository: ${error}`
                    );
                }

                const shouldOverWrite =
                    overwriteSelection === ConfirmationOptions.Yes ||
                    overwriteSelection === ConfirmationOptions.NotNeeded;
                let foldersWithUsfmToConvert: vscode.Uri[] | undefined;
                if (shouldImportUSFM) {
                    const folderUri = await vscode.window.showOpenDialog({
                        canSelectFolders: true,
                        canSelectFiles: false,
                        canSelectMany: false,
                        openLabel: "Choose USFM project folder",
                    });
                    foldersWithUsfmToConvert = folderUri;
                }

                progress.report({
                    increment: 80,
                    message: "Creating project notebooks and comment files...",
                });
                await createProjectNotebooks({
                    shouldOverWrite,
                    books,
                    foldersWithUsfmToConvert,
                });
                await createProjectCommentFiles({
                    shouldOverWrite,
                });

                progress.report({ increment: 100, message: "Project initialization complete." });
                vscode.window.showInformationMessage("Project initialized successfully.");
            } catch (error) {
                vscode.window.showErrorMessage(`Failed to initialize new project: ${error}`);
            }

            try {
                await vscode.commands.executeCommand(
                    "translation-navigation.refreshEntry" // Note: command registered in codex-editor-extension
                );
            } catch (error) {
                console.log("Error calling commands of outside extension", error);
            }
        }
<<<<<<< HEAD

        progress.report({ increment: 80, message: "Creating project notebooks and comment files..." });
        await createProjectNotebooks({
          shouldOverWrite,
          books,
          foldersWithUsfmToConvert,
        });
        await createProjectCommentFiles({
          shouldOverWrite,
        });

        progress.report({ increment: 100, message: "Project initialization complete." });
        vscode.window.showInformationMessage("Project initialized successfully.");
      } catch (error) {
        vscode.window.showErrorMessage(
          `Failed to initialize new project: ${error}`
        );
      }

      try {
        await vscode.commands.executeCommand(
          "translation-navigation.refreshNavigationTreeView"
        );
      } catch (error) {
        console.log("Error calling commands of outside extension", error);
      }
    }
  );
=======
    );
>>>>>>> 61963fe0
}

// export async function checkForMissingFiles() {
//   if (ROOT_PATH) {
//     vscode.window.showInformationMessage(
//       "Checking for missing project files..."
//     );
//     for (const fileToPopulate of PATHS_TO_POPULATE) {
//       const fullPath = vscode.Uri.joinPath(
//         vscode.Uri.file(ROOT_PATH),
//         fileToPopulate.filePath
//       );
//       try {
//         await vscode.workspace.fs.stat(fullPath);
//       } catch (error) {
//         // Determine if the missing path is a file or a directory based on its name
//         if (fileToPopulate.filePath.includes(".")) {
//           // Assuming it's a file if there's an extension
//           vscode.window.showInformationMessage(
//             `Creating file: ${fileToPopulate}`
//           );
//           await vscode.workspace.fs.writeFile(
//             fullPath,
//             new TextEncoder().encode(fileToPopulate.defaultContent || "")
//           ); // Create an empty file
//         } else {
//           // Assuming it's a directory if there's no file extension
//           vscode.window.showInformationMessage(
//             `Creating directory: ${fileToPopulate}`
//           );
//           await vscode.workspace.fs.createDirectory(fullPath);
//         }
//       }
//     }
//   }
// }

export async function handleConfig() {
    const config = vscode.workspace.getConfiguration();

    config.update("editor.wordWrap", "on", vscode.ConfigurationTarget.Workspace);
    // Turn off line numbers by default in workspace
    config.update("editor.lineNumbers", "off", vscode.ConfigurationTarget.Workspace);
    // Set to serif font by default in workspace

    // Set to 16px font size by default in workspace
    // config.update("editor.fontSize", 16, vscode.ConfigurationTarget.Workspace);
    // Set cursor style to line-thin by default in workspace
    config.update("editor.cursorStyle", "line-thin", vscode.ConfigurationTarget.Workspace);

    // TODO: set up the layout for the workspace
    // FIXME: this way of doing things clobbers the users existing settings.
    // These settings should probably be bundled in the app only, and not applied via the extension.

    const existingPatterns = config.get("files.readonlyInclude") || {};
    const updatedPatterns = { ...existingPatterns, "**/*.bible": true };

    config.update("files.readonlyInclude", updatedPatterns, vscode.ConfigurationTarget.Global);
}

async function openWorkspace() {
    let workspaceFolder;
    const openFolder = await vscode.window.showOpenDialog({
        canSelectFolders: true,
        canSelectFiles: false,
        canSelectMany: false,
        openLabel: "Choose project folder",
    });
    if (openFolder && openFolder.length > 0) {
        await vscode.commands.executeCommand("vscode.openFolder", openFolder[0], false);
        workspaceFolder = vscode.workspace.workspaceFolders
            ? vscode.workspace.workspaceFolders[0]
            : undefined;
    }
    if (!workspaceFolder) {
        return;
    }
}

// export async function onBoard() {
//   // The following block ensures a smooth user experience by guiding the user through the initial setup process before the extension is fully activated. This is crucial for setting up the necessary project environment and avoiding any functionality issues that might arise from missing project configurations.
//   // First, check if a project root path is set, indicating whether the user has an existing project open.
//   if (!ROOT_PATH) {
//     // If no project is found, prompt the user to select a project folder. This step is essential to ensure that the extension operates within the context of a project, which is necessary for most of its functionalities.
//     vscode.window
//       .showInformationMessage(
//         "No project found. You need to select a project folder for your new project, or open an existing project folder.",
//         { modal: true }, // The modal option is used here to make sure the user addresses this prompt before proceeding, ensuring that the extension does not proceed without a project context.
//         "Select a Folder"
//       )
//       .then((result) => {
//         // Depending on the user's choice, either guide them to select a folder and initialize a new project or quit the application. This decision point is crucial for aligning the extension's state with the user's intent.
//         if (result === "Select a Folder") {
//           openWorkspace();
//           // This command initializes a new project, setting up the necessary project structure and files, ensuring that the user starts with a properly configured environment.
//           vscode.commands.executeCommand(
//             "codex-project-manager.initializeNewProject"
//           );
//         } else {
//           // If the user decides not to select a folder, quitting the application prevents them from encountering unanticipated behavior due to the lack of a project context.
//           vscode.commands.executeCommand("workbench.action.quit");
//         }
//       });
//   } else {
//     // If a project root path exists, check for the presence of a metadata file to determine if the project needs initialization. This step ensures that existing projects are correctly recognized and that the extension does not reinitialize them unnecessarily.
//     const metadataPath = path.join(ROOT_PATH, "metadata.json");
//     if (!vscode.workspace.fs.stat(vscode.Uri.file(metadataPath))) {
//       // Initialize a new project if the metadata file is missing, ensuring that the project has all the necessary configurations for the extension to function correctly.
//       vscode.commands.executeCommand(
//         "codex-project-manager.initializeNewProject"
//       );
//     }
//   }
// }<|MERGE_RESOLUTION|>--- conflicted
+++ resolved
@@ -336,7 +336,15 @@
         vscode.window.showErrorMessage(
             "No workspace folder found. Please open a folder to store your project in."
         );
-        return;
+      }
+
+      try {
+        await vscode.commands.executeCommand(
+          "translation-navigation.refreshNavigationTreeView"
+        );
+      } catch (error) {
+        console.log("Error calling commands of outside extension", error);
+      }
     }
 
     vscode.window.withProgress(
@@ -460,38 +468,7 @@
                 console.log("Error calling commands of outside extension", error);
             }
         }
-<<<<<<< HEAD
-
-        progress.report({ increment: 80, message: "Creating project notebooks and comment files..." });
-        await createProjectNotebooks({
-          shouldOverWrite,
-          books,
-          foldersWithUsfmToConvert,
-        });
-        await createProjectCommentFiles({
-          shouldOverWrite,
-        });
-
-        progress.report({ increment: 100, message: "Project initialization complete." });
-        vscode.window.showInformationMessage("Project initialized successfully.");
-      } catch (error) {
-        vscode.window.showErrorMessage(
-          `Failed to initialize new project: ${error}`
-        );
-      }
-
-      try {
-        await vscode.commands.executeCommand(
-          "translation-navigation.refreshNavigationTreeView"
-        );
-      } catch (error) {
-        console.log("Error calling commands of outside extension", error);
-      }
-    }
-  );
-=======
     );
->>>>>>> 61963fe0
 }
 
 // export async function checkForMissingFiles() {
