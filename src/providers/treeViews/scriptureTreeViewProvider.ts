--- conflicted
+++ resolved
@@ -1,9 +1,5 @@
 import { LanguageMetadata, LanguageProjectStatus } from "codex-types";
 import * as vscode from "vscode";
-<<<<<<< HEAD
-=======
-import * as path from "path";
->>>>>>> b7d0fbc3
 import { CodexCell } from "../../utils/codexNotebookUtils";
 import { vrefData } from "../../utils/verseRefUtils/verseData";
 import { getProjectMetadata } from "../../utils";
@@ -28,7 +24,7 @@
     readonly onDidChangeTreeData: vscode.Event<Node | undefined | void> =
         this._onDidChangeTreeData.event;
 
-    constructor(private workspaceRoot: string | undefined) {}
+    constructor(private workspaceRoot: string | undefined) { }
 
     refresh(): void {
         this._onDidChangeTreeData.fire();
@@ -54,30 +50,13 @@
                 return Promise.resolve(element.children);
             }
         } else {
-<<<<<<< HEAD
             const notebooksUri = vscode.Uri.joinPath(vscode.Uri.file(this.workspaceRoot), "files", "target");
             const notebooks = await this.getNotebooksByGrouping(notebooksUri);
-=======
-            // Read the .codex files from the files/{targetLanguage} directory
-            const notebooksPath = path.join(
-                this.workspaceRoot,
-                "files",
-                "target",
-            );
-            const notebooks =
-                this.getNotebooksByTestamentInDirectory(notebooksPath);
->>>>>>> b7d0fbc3
             return Promise.resolve(notebooks);
         }
     }
 
-<<<<<<< HEAD
     private async getNotebooksByGrouping(dirUri: vscode.Uri): Promise<Node[]> {
-=======
-    private async getNotebooksByTestamentInDirectory(
-        dirPath: string,
-    ): Promise<Node[]> {
->>>>>>> b7d0fbc3
         try {
             const files = await vscode.workspace.fs.readDirectory(dirUri);
             const notebooks = files
@@ -95,33 +74,8 @@
                 "New Testament": canonicalOrder.slice(39)
             };
 
-<<<<<<< HEAD
             // Sort notebooks based on canonical order
             notebooks.sort((a, b) => canonicalOrder.indexOf(a.label) - canonicalOrder.indexOf(b.label));
-=======
-            // Sort the notebooks array based on the canonical order
-            notebooks = notebooks.sort((a, b) => {
-                const indexA = canonicalOrder.indexOf(a.label);
-                const indexB = canonicalOrder.indexOf(b.label);
-                return indexA - indexB;
-            });
-
-            const OTNotebooks = notebooks.slice(0, 39); // Genesis to Malachi
-            const NTNotebooks = notebooks.slice(39); // Matthew to Revelation
-
-            const OTNode = new Node(
-                "Old Testament",
-                "grouping",
-                vscode.TreeItemCollapsibleState.Collapsed,
-                undefined,
-            );
-            const NTNode = new Node(
-                "New Testament",
-                "grouping",
-                vscode.TreeItemCollapsibleState.Expanded,
-                undefined,
-            );
->>>>>>> b7d0fbc3
 
             // Group notebooks
             const groupedNotebooks = this.groupNotebooks(notebooks, groupings);
@@ -149,7 +103,6 @@
         const ungroupedNotebooks = notebooks.filter(notebook =>
             !Object.values(groupings).flat().includes(notebook.label)
         );
-<<<<<<< HEAD
         result.push(...ungroupedNotebooks);
 
         return result;
@@ -177,28 +130,5 @@
             }
             return undefined;
         }).filter((node): node is Node => node !== undefined);
-=======
-        const notebookContent = notebookContentBuffer.toString(); // Convert the buffer to a string
-        const notebookJson = JSON.parse(notebookContent); // Parse the JSON content
-        const cells = notebookJson.cells; // Access the cells array
-
-        // FIXME: this needs to update the verse ref in global state so that the chunk editor provider can pass the new verse ref to the webview and display the associated chapter
-        // Now you can process each cell as needed
-        // return cells.map((cell: CodexCell, index: number) => {
-        //     // Assuming you want to create a Node for each cell
-        //     if (cell.metadata?.type === CellContent.CHAPTER_HEADING) {
-        //         return new Node(
-        //             `Chapter ${cell.metadata.data.chapter}`,
-        //             "chapter",
-        //             vscode.TreeItemCollapsibleState.None,
-        //             {
-        //                 command: "scripture-explorer-activity-bar.openChapter",
-        //                 title: "",
-        //                 arguments: [notebookPath, index],
-        //             },
-        //         );
-        //     }
-        // });
->>>>>>> b7d0fbc3
     }
 }