--- conflicted
+++ resolved
@@ -24,7 +24,6 @@
 import { initializeStateStore } from "./stateStore";
 import { projectFileExists } from "./utils/fileUtils";
 import { registerCompletionsCodeLensProviders } from "./activationHelpers/contextAware/completionsCodeLensProviders";
-<<<<<<< HEAD
 import { CodexChunkEditorProvider } from "./providers/codexChunkEditorProvider/CodexChunkEditorProvider";
 import * as path from "path";
 import {
@@ -33,11 +32,8 @@
     ServerOptions,
     TransportKind,
 } from "vscode-languageclient/node";
-=======
-import * as path from 'path';
-import { LanguageClient, LanguageClientOptions, ServerOptions, TransportKind } from 'vscode-languageclient/node';
+
 import { initializeBibleData } from "./activationHelpers/contextAware/sourceData";
->>>>>>> 0728d62f
 
 let scmInterval: any; // Webpack & typescript for vscode are having issues
 
@@ -156,11 +152,7 @@
     await startSyncLoop(context);
     await registerCommands(context);
     await createIndexWithContext(context);
-<<<<<<< HEAD
-=======
     await initializeBibleData(context);
-
->>>>>>> 0728d62f
 }
 
 export function deactivate(): Thenable<void> | undefined {
