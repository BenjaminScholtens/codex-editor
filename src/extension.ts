"use strict";

import * as vscode from "vscode";
import { CodexKernel } from "./controller";
import { CodexContentSerializer } from "./serializer";
const fetch = require('node-fetch');

import {
    NOTEBOOK_TYPE,
    createCodexNotebook,
    createProjectNotebooks,
} from "./utils/codexNotebookUtils";
import { CodexNotebookProvider } from "./tree-view/scriptureTreeViewProvider";
import {
    getAllBookRefs,
    getProjectMetadata,
    getWorkSpaceFolder,
    jumpToCellInNotebook,
} from "./utils";
import { registerReferencesCodeLens } from "./referencesCodeLensProvider";
import { registerSourceCodeLens } from "./sourceCodeLensProvider";
import { LanguageMetadata, LanguageProjectStatus, Project } from "codex-types";
import { nonCanonicalBookRefs } from "./utils/verseRefUtils/verseData";
import { LanguageCodes } from "./utils/languageUtils";
import { ResourceProvider } from "./tree-view/resourceTreeViewProvider";
import {
    initializeProjectMetadata,
    promptForProjectDetails,
} from "./utils/projectUtils";
import { checkTaskStatus, indexVrefs } from "./commands/indexVrefsCommand";

/* -------------------------------------------------------------------------
 * NOTE: This file's invokation of a python server is a derivative work of
 * "extension.ts" from the vscode-python, whose original notice is below.
 *
 * Original work Copyright (c) Microsoft Corporation. All rights reserved.
 * Original work licensed under the MIT License.
 * See ThirdPartyNotices.txt in the project root for license information.
 * All modifications Copyright (c) Open Law Library. All rights reserved.
 *
 * Licensed under the Apache License, Version 2.0 (the "License")
 * you may not use this file except in compliance with the License.
 * You may obtain a copy of the License at
 *
 *     http: // www.apache.org/licenses/LICENSE-2.0
 *
 * Unless required by applicable law or agreed to in writing, software
 * distributed under the License is distributed on an "AS IS" BASIS,
 * WITHOUT WARRANTIES OR CONDITIONS OF ANY KIND, either express or implied.
 * See the License for the specific language governing permissions and
 * limitations under the License.
 * ----------------------------------------------------------------------- */

import * as net from "net";
import * as path from "path";
import * as semver from "semver";

import { PythonExtension } from "@vscode/python-extension";
import {
    LanguageClient,
    LanguageClientOptions,
    ServerOptions,
    State,
    integer,
} from "vscode-languageclient/node";
import { registerCommentsProvider } from "./commentsProvider";
import { registerChatProvider } from "./providers/chat/customChatWebviewProvider";
import { registerCommentsWebviewProvider } from "./providers/commentsWebview/customCommentsWebviewProvider";
import { registerDictionaryTableProvider } from "./providers/dictionaryTable/dictionaryTableProvider";
import { CreateProjectProvider } from "./providers/obs/CreateProject/CreateProjectProvider";

const MIN_PYTHON = semver.parse("3.7.9");
const ROOT_PATH = getWorkSpaceFolder();

if (!ROOT_PATH) {
    vscode.window.showErrorMessage("No workspace found");
}

let client: LanguageClient | undefined;
let clientStarting = false;
let python: PythonExtension;
let pyglsLogger: vscode.LogOutputChannel;

export async function activate(context: vscode.ExtensionContext) {
    /** BEGIN CODEX EDITOR EXTENSION FUNCTIONALITY */
    registerReferencesCodeLens(context);
    registerSourceCodeLens(context);
    registerCommentsProvider(context);
    registerChatProvider(context);
    registerCommentsWebviewProvider(context);
    registerDictionaryTableProvider(context);
    context.subscriptions.push(CreateProjectProvider.register(context));

    // Add .bible files to the files.readonlyInclude glob pattern to make them readonly without overriding existing patterns
    const config = vscode.workspace.getConfiguration();
    const existingPatterns = config.get("files.readonlyInclude") || {};
    const updatedPatterns = { ...existingPatterns, "**/*.bible": true };
    config.update(
        "files.readonlyInclude",
        updatedPatterns,
        vscode.ConfigurationTarget.Global,
    );
    context.subscriptions.push(
        vscode.commands.registerCommand(
            "codex-editor-extension.indexVrefs",
            indexVrefs,
        ),
    );
    context.subscriptions.push(
        vscode.commands.registerCommand(
            "codex-editor-extension.checkTaskStatus",
            async () => {
                const taskNumber = await vscode.window.showInputBox({
                    prompt: "Enter the task number to check its status",
                    placeHolder: "Task number",
                    validateInput: (text) => {
                        return isNaN(parseInt(text, 10))
                            ? "Please enter a valid number"
                            : null;
                    },
                });
                if (taskNumber !== undefined) {
                    checkTaskStatus(parseInt(taskNumber, 10));
                }
            },
        ),
    );

    // Register the Codex Notebook serializer for saving and loading .codex files
    context.subscriptions.push(
        vscode.workspace.registerNotebookSerializer(
            NOTEBOOK_TYPE,
            new CodexContentSerializer(),
            { transientOutputs: true },
        ),
        new CodexKernel(),
    );

<<<<<<< HEAD
=======
    context.subscriptions.push(
        vscode.commands.registerCommand(
            "codex-editor-extension.openChapter",
            async (notebookPath: string, chapterIndex: number) => {
                try {
                    jumpToCellInNotebook(notebookPath, chapterIndex);
                } catch (error) {
                    vscode.window.showErrorMessage(
                        `Failed to open chapter: ${error}`,
                    );
                }
            },
        ),
    );
    

    
    let selectionTimeout: NodeJS.Timeout | undefined;
    context.subscriptions.push(vscode.window.onDidChangeTextEditorSelection((event: vscode.TextEditorSelectionChangeEvent) => {
        if (selectionTimeout) {
            clearTimeout(selectionTimeout);
        }
        selectionTimeout = setTimeout(() => {
            const selectedText: string = event.textEditor.document.getText(event.selections[0]);
            if (selectedText) {
                vscode.commands.executeCommand("pygls.server.textSelected", selectedText);
                // Perform the search using the selected text
                fetch(`http://localhost:5554/search?db_name=drafts&query=${encodeURIComponent(selectedText)}`)
                    .then((response: Response) => response.json())
                    .then((data: any) => {
                        // Display the search results as a notification
                        vscode.window.showInformationMessage(`Search results: ${JSON.stringify(data)}`);
                    })
                    .catch((error: any) => {
                        console.error('Error performing search:', error);
                        vscode.window.showErrorMessage(error.toString());
                    });
            }
        }, 500); // Adjust delay as needed
    }));



>>>>>>> 2519f4a6
    // Register a command called openChapter that opens a specific .codex notebook to a specific chapter
    context.subscriptions.push(
        vscode.commands.registerCommand(
            "codex-notebook-extension.openFile",
            async (resourceUri: vscode.Uri) => {
                try {
                    const document =
                        await vscode.workspace.openTextDocument(resourceUri);
                    await vscode.window.showTextDocument(
                        document,
                        vscode.ViewColumn.Beside,
                    );
                } catch (error) {
                    vscode.window.showErrorMessage(
                        `Failed to open document: ${error}`,
                    );
                }
            },
        ),
    );
    // Register extension commands
    context.subscriptions.push(
        vscode.commands.registerCommand(
            "codex-editor-extension.createCodexNotebook",
            async () => {
                vscode.window.showInformationMessage("Creating Codex Notebook");
                const doc = await createCodexNotebook();
                await vscode.window.showNotebookDocument(doc);
            },
        ),
    );

    context.subscriptions.push(
        vscode.commands.registerCommand(
            "codex-editor-extension.initializeNewProject",
            async () => {
                vscode.window.showInformationMessage(
                    "Initializing new project...",
                );
                try {
                    const projectDetails = await promptForProjectDetails();
                    if (projectDetails) {
                        const workspaceFolder = vscode.workspace
                            .workspaceFolders
                            ? vscode.workspace.workspaceFolders[0]
                            : undefined;
                        if (!workspaceFolder) {
                            vscode.window.showErrorMessage(
                                "No workspace found",
                            );
                            return;
                        }
                        const projectFilePath = await vscode.Uri.joinPath(
                            workspaceFolder.uri,
                            "metadata.json",
                        );

                        const fileExists = await vscode.workspace.fs
                            .stat(projectFilePath)
                            .then(
                                () => true,
                                () => false,
                            );

                        if (fileExists) {
                            const fileData =
                                await vscode.workspace.fs.readFile(
                                    projectFilePath,
                                );
                            const metadata = JSON.parse(fileData.toString());
                            const projectName = metadata.projectName;
                            const confirmDelete =
                                await vscode.window.showInputBox({
                                    prompt: `A project named ${projectName} already already exists. Type the project name to confirm deletion.`,
                                    placeHolder: "Project name",
                                });
                            if (confirmDelete !== projectName) {
                                vscode.window.showErrorMessage(
                                    "Project name does not match. Initialization cancelled.",
                                );
                                return;
                            }
                        }

                        const newProject =
                            await initializeProjectMetadata(projectDetails);
                        vscode.window.showInformationMessage(
                            `New project initialized: ${newProject?.meta.generator.userName}'s ${newProject?.meta.category}`,
                        );

                        // Spawn notebooks based on project scope
                        const projectScope =
                            newProject?.type.flavorType.currentScope;
                        if (!projectScope) {
                            vscode.window.showErrorMessage(
                                "Failed to initialize new project: project scope not found.",
                            );
                            return;
                        }
                        const books = Object.keys(projectScope);

                        const overwriteConfirmation =
                            await vscode.window.showWarningMessage(
                                "Do you want to overwrite any existing project files?",
                                { modal: true }, // This option ensures the dialog stays open until an explicit choice is made.
                                "Yes",
                                "No",
                            );
                        if (overwriteConfirmation === "Yes") {
                            vscode.window.showInformationMessage(
                                "Creating Codex Project with overwrite.",
                            );
                            await createProjectNotebooks({
                                shouldOverWrite: true,
                                books,
                            });
                        } else if (overwriteConfirmation === "No") {
                            vscode.window.showInformationMessage(
                                "Creating Codex Project without overwrite.",
                            );
                            await createProjectNotebooks({ books });
                        }
                    } else {
                        vscode.window.showErrorMessage(
                            "Project initialization cancelled.",
                        );
                    }
                } catch (error) {
                    vscode.window.showErrorMessage(
                        `Failed to initialize new project: ${error}`,
                    );
                }
            },
        ),
    );

    // Register and create the Scripture Tree View
    const scriptureTreeViewProvider = new CodexNotebookProvider(ROOT_PATH);
    const resourceTreeViewProvider = new ResourceProvider(ROOT_PATH);

    vscode.window.registerTreeDataProvider(
        "resource-explorer",
        resourceTreeViewProvider,
    );

    vscode.commands.registerCommand("resource-explorer.refreshEntry", () =>
        resourceTreeViewProvider.refresh(),
    );
    vscode.window.registerTreeDataProvider(
        "scripture-explorer-activity-bar",
        scriptureTreeViewProvider,
    );

    vscode.commands.registerCommand(
        "scripture-explorer-activity-bar.refreshEntry",
        () => scriptureTreeViewProvider.refresh(),
    );

    context.subscriptions.push(
        vscode.commands.registerCommand(
            "scripture-explorer-activity-bar.openChapter",
            async (notebookPath: string, chapterIndex: number) => {
                try {
                    jumpToCellInNotebook(notebookPath, chapterIndex);
                } catch (error) {
                    vscode.window.showErrorMessage(
                        `Failed to open chapter: ${error}`,
                    );
                }
            },
        ),
    );
    /** END CODEX EDITOR EXTENSION FUNCTIONALITY */

    /** BEGIN PYTHON SERVER FUNCTIONALITY */

    pyglsLogger = vscode.window.createOutputChannel("pygls", { log: true });
    pyglsLogger.info("Extension activated.");
    pyglsLogger.info(`extension path ${context.extensionPath}`);

    await getPythonExtension();
    if (!python) {
        vscode.window.showErrorMessage("Python extension not found");
    }

    // Restart language server command
    context.subscriptions.push(
        vscode.commands.registerCommand("pygls.server.restart", async () => {
            pyglsLogger.info("restarting server...");
            await startLangServer(context);
        }),
    );

    // Execute command... command
    context.subscriptions.push(
        vscode.commands.registerCommand(
            "pygls.server.executeCommand",
            async () => {
                await executeServerCommand();
            },
        ),
    );

    // Restart the language server if the user switches Python envs...
    context.subscriptions.push(
        python.environments.onDidChangeActiveEnvironmentPath(async () => {
            pyglsLogger.info("python env modified, restarting server...");
            await startLangServer(context);
        }),
    );

    // ... or if they change a relevant config option
    context.subscriptions.push(
        vscode.workspace.onDidChangeConfiguration(async (event) => {
            if (
                event.affectsConfiguration("pygls.server") ||
                event.affectsConfiguration("pygls.client")
            ) {
                pyglsLogger.info("config modified, restarting server...");
                await startLangServer(context);
            }
        }),
    );

    // Start the language server once the user opens the first text document...
    context.subscriptions.push(
        vscode.workspace.onDidOpenTextDocument(async () => {
            if (!client) {
                await startLangServer(context);
            }
        }),
    );

    // ...or notebook.
    context.subscriptions.push(
        vscode.workspace.onDidOpenNotebookDocument(async () => {
            if (!client) {
                await startLangServer(context);
            }
        }),
    );
}

export function deactivate(): Thenable<void> {
    return stopLangServer();
}

/**
 * Start (or restart) the language server.
 *
 * @param command The executable to run
 * @param args Arguments to pass to the executable
 * @param cwd The working directory in which to run the executable
 * @returns
 */
async function startLangServer(context: vscode.ExtensionContext) {
    // Don't interfere if we are already in the process of launching the server.
    if (clientStarting) {
        return;
    }

    clientStarting = true;
    if (client) {
        await stopLangServer();
    }

    const config = vscode.workspace.getConfiguration("pygls.server");
    const server_path = "/servers/server.py";
    const extension_path = context.extensionPath;

    const full_path = vscode.Uri.parse(extension_path + server_path);
    pyglsLogger.info(`full_server_path: '${full_path}'`);

    const pythonCommand = await getPythonCommand(full_path);

    if (!pythonCommand) {
        clientStarting = false;
        return;
    }
    pyglsLogger.info(`python: ${pythonCommand.join(" ")}`);
    const cwd = extension_path.toString();

    const serverOptions: ServerOptions = {
        command: pythonCommand[0],
        args: [...pythonCommand.slice(1), full_path.fsPath],
        options: { cwd },
    };

    client = new LanguageClient("pygls", serverOptions, getClientOptions());
    const promises = [client.start()];

    if (config.get<boolean>("debug")) {
        promises.push(startDebugging());
    }

    const results = await Promise.allSettled(promises);
    clientStarting = false;

    for (const result of results) {
        if (result.status === "rejected") {
            pyglsLogger.error(
                `There was a error starting the server: ${result.reason}`,
            );
        }
    }
}

async function stopLangServer(): Promise<void> {
    if (!client) {
        return;
    }

    if (client.state === State.Running) {
        await client.stop();
    }

    client.dispose();
    client = undefined;
}

function startDebugging(): Promise<void> {
    if (!vscode.workspace.workspaceFolders) {
        pyglsLogger.error("Unable to start debugging, there is no workspace.");
        return Promise.reject(
            "Unable to start debugging, there is no workspace.",
        );
    }
    // TODO: Is there a more reliable way to ensure the debug adapter is ready?
    return new Promise((resolve, reject) => {
        setTimeout(async () => {
            const workspaceFolder =
                vscode?.workspace?.workspaceFolders &&
                vscode?.workspace?.workspaceFolders[0];
            if (!workspaceFolder) {
                pyglsLogger.error(
                    "Unable to start debugging, there is no workspace.",
                );
                reject("Unable to start debugging, there is no workspace.");
            } else {
                try {
                    await vscode.debug.startDebugging(
                        workspaceFolder,
                        "pygls: Debug Server",
                    );
                    resolve();
                } catch (error) {
                    pyglsLogger.error(`Failed to start debugging: ${error}`);
                    reject("Failed to start debugging.");
                }
            }
        }, 2000);
    });
}

function getClientOptions(): LanguageClientOptions {
    const options = {
        documentSelector: [
            {
                language: "scripture",
                scheme: "*",
                pattern: "**/*.codex",
            },
            {
                language: "scripture",
                scheme: "file",
                pattern: "**/*.bible",
            },
            {
                language: "scripture",
                scheme: "file",
                pattern: "**/*.scripture",
            },
            {
                schema: "file",
                language: "plaintext",
            },
        ],
        outputChannel: pyglsLogger,
        connectionOptions: {
            maxRestartCount: 1, // don't restart on server failure.
        },
    };
    pyglsLogger.info(
        `client options: ${JSON.stringify(options, undefined, 2)}`,
    );
    return options;
}

function startLangServerTCP(addr: number): LanguageClient {
    const serverOptions: ServerOptions = () => {
        return new Promise((resolve /*, reject */) => {
            const clientSocket = new net.Socket();
            clientSocket.connect(addr, "127.0.0.1", () => {
                resolve({
                    reader: clientSocket,
                    writer: clientSocket,
                });
            });
        });
    };

    return new LanguageClient(
        `tcp lang server (port ${addr})`,
        serverOptions,
        getClientOptions(),
    );
}

/**
 * Execute a command provided by the language server.
 */
async function executeServerCommand() {
    if (!client || client.state !== State.Running) {
        await vscode.window.showErrorMessage(
            "There is no language server running.",
        );
        return;
    }

    const knownCommands =
        client?.initializeResult?.capabilities.executeCommandProvider?.commands;
    if (!knownCommands || knownCommands.length === 0) {
        const info = client?.initializeResult?.serverInfo;
        const name = info?.name || "Server";
        const version = info?.version || "";

        await vscode.window.showInformationMessage(
            `${name} ${version} does not implement any commands.`,
        );
        return;
    }

    const commandName = await vscode.window.showQuickPick(knownCommands, {
        canPickMany: false,
    });
    if (!commandName) {
        return;
    }
    pyglsLogger.info(`executing command: '${commandName}'`);

    const result = await vscode.commands.executeCommand(
        commandName,
        vscode.window.activeTextEditor?.document.uri,
    );
    pyglsLogger.info(
        `${commandName} result: ${JSON.stringify(result, undefined, 2)}`,
    );
}

/**
 * Return the python command to use when starting the server.
 *
 * If debugging is enabled, this will also included the arguments to required
 * to wrap the server in a debug adapter.
 *
 * @returns The full python command needed in order to start the server.
 */
async function getPythonCommand(
    resource?: vscode.Uri,
): Promise<string[] | undefined> {
    const config = vscode.workspace.getConfiguration("pygls.server", resource);
    const pythonPath = await getPythonInterpreter(resource);
    if (!pythonPath) {
        return;
    }
    const command = [pythonPath];
    const enableDebugger = config.get<boolean>("debug");

    if (!enableDebugger) {
        return command;
    }

    const debugHost = config.get<string>("debugHost");
    const debugPort = config.get<integer>("debugPort");

    if (!debugHost || !debugPort) {
        pyglsLogger.error(
            "Debugging is enabled but no debug host or port is set.",
        );
        pyglsLogger.error("Debugger will not be available.");
        return command;
    }
    try {
        const debugArgs = await python.debug.getRemoteLauncherCommand(
            debugHost,
            debugPort,
            true,
        );
        // Debugpy recommends we disable frozen modules
        command.push("-Xfrozen_modules=off", ...debugArgs);
    } catch (err) {
        pyglsLogger.error(`Unable to get debugger command: ${err}`);
        pyglsLogger.error("Debugger will not be available.");
    }

    return command;
}

/**
 * Return the python interpreter to use when starting the server.
 *
 * This uses the official python extension to grab the user's currently
 * configured environment.
 *
 * @returns The python interpreter to use to launch the server
 */
async function getPythonInterpreter(
    resource?: vscode.Uri,
): Promise<string | undefined> {
    const config = vscode.workspace.getConfiguration("pygls.server", resource);
    const pythonPath = config.get<string>("pythonPath");
    if (pythonPath) {
        pyglsLogger.info(
            `Using user configured python environment: '${pythonPath}'`,
        );
        return pythonPath;
    }

    if (!python) {
        return;
    }

    if (resource) {
        pyglsLogger.info(
            `Looking for environment in which to execute: '${resource.toString()}'`,
        );
    }
    // Use whichever python interpreter the user has configured.
    const activeEnvPath =
        python.environments.getActiveEnvironmentPath(resource);
    pyglsLogger.info(
        `Found environment: ${activeEnvPath.id}: ${activeEnvPath.path}`,
    );

    const activeEnv =
        await python.environments.resolveEnvironment(activeEnvPath);
    if (!activeEnv) {
        pyglsLogger.error(`Unable to resolve envrionment: ${activeEnvPath}`);
        return;
    }

    const v = activeEnv.version;
    const pythonVersion = semver.parse(`${v?.major}.${v?.minor}.${v?.micro}`);

    if (!pythonVersion) {
        pyglsLogger.error(`Unable to parse python version: ${v}`);
        return;
    }

    if (MIN_PYTHON === null) {
        pyglsLogger.error(
            `Unable to parse minimum python version: ${MIN_PYTHON}`,
        );
        return;
    }

    // Check to see if the environment satisfies the min Python version.
    if (semver.lt(pythonVersion, MIN_PYTHON)) {
        const message = [
            `Your currently configured environment provides Python v${pythonVersion} `,
            `but pygls requires v${MIN_PYTHON}.\n\nPlease choose another environment.`,
        ].join("");

        const response = await vscode.window.showErrorMessage(
            message,
            "Change Environment",
        );
        if (!response) {
            return;
        } else {
            await vscode.commands.executeCommand("python.setInterpreter");
            return;
        }
    }

    const pythonUri = activeEnv.executable.uri;
    if (!pythonUri) {
        pyglsLogger.error(`URI of Python executable is undefined!`);
        return;
    }

    return pythonUri.fsPath;
}

async function getPythonExtension() {
    try {
        python = await PythonExtension.api();
    } catch (err) {
        pyglsLogger.error(`Unable to load python extension: ${err}`);
    }
}<|MERGE_RESOLUTION|>--- conflicted
+++ resolved
@@ -136,8 +136,6 @@
         new CodexKernel(),
     );
 
-<<<<<<< HEAD
-=======
     context.subscriptions.push(
         vscode.commands.registerCommand(
             "codex-editor-extension.openChapter",
@@ -152,9 +150,9 @@
             },
         ),
     );
-    
-
-    
+
+
+
     let selectionTimeout: NodeJS.Timeout | undefined;
     context.subscriptions.push(vscode.window.onDidChangeTextEditorSelection((event: vscode.TextEditorSelectionChangeEvent) => {
         if (selectionTimeout) {
@@ -181,7 +179,6 @@
 
 
 
->>>>>>> 2519f4a6
     // Register a command called openChapter that opens a specific .codex notebook to a specific chapter
     context.subscriptions.push(
         vscode.commands.registerCommand(
